#pylint: disable=C0103,R0903,W0232
"""
Classes and constants for representing thermodynamic variables.
"""

import sys
# Python 2 vs 3 string types in isinstance
if sys.version_info[0] >= 3:
    string_type = str
else:
    string_type = basestring

from sympy import Float, Symbol
from pycalphad.io.grammar import parse_chemical_formula


class Species(object):
    """
    A chemical species.

    Attributes
    ----------
    name : string
        Name of the specie
    constituents : dict
        Dictionary of {element: quantity} where the element is a string and the quantity a float.
    charge : int
        Integer charge. Can be positive or negative.
    """
    def __new__(cls, name, constituents=None, charge=0):
        if constituents is not None:
            new_self = object.__new__(cls)
            new_self.name = name
            new_self.constituents = constituents
            new_self.charge = charge
            return new_self
        else:
            arg = name
        # if a Species is passed in, return it
        if arg.__class__ == cls:
            return arg
        new_self = object.__new__(cls)
        if arg == '*':
            new_self = object.__new__(cls)
            new_self.name = '*'
            new_self.constituents = dict()
            new_self.charge = 0
            return new_self
        if arg is None:
            new_self = object.__new__(cls)
            new_self.name = ''
            new_self.constituents = dict()
            new_self.charge = 0
            return new_self

        if isinstance(arg, string_type):
            parse_list = parse_chemical_formula(arg.upper())
        else:
            parse_list = arg
        new_self.name = name
        new_self.charge = parse_list[1]
        parse_list = parse_list[0]
        new_self.constituents = dict(parse_list)
        return new_self

    def __getnewargs__(self):
        return self.name, self.constituents, self.charge

    def __eq__(self, other):
        """Two species are the same if their names and constituents are the same."""
        if isinstance(other, self.__class__):
            return (self.name == other.name) and (self.constituents == other.constituents)
        else:
            return False

    def __ne__(self, other):
        return not self.__eq__(other)

    def __lt__(self, other):
        return self.name < other.name

    def __str__(self):
        return self.name

    @property
    def escaped_name(self):
        "Name safe to embed in the variable name of complex arithmetic expressions."
        return str(self).replace('-', '_NEG').replace('+', '_POS').replace('/', 'Z')

    @property
    def number_of_atoms(self):
        "Number of atoms per formula unit. Vacancies do not count as atoms."
        return sum(value for key, value in self.constituents.items() if key != 'VA')

    @property
    def weight(self):
        "Number of grams per formula unit."
        return NotImplementedError

    def __repr__(self):
        if self.name == '*':
            return '*'
        if self.name == '':
            return 'None'
        species_constituents = ''.join(
            ['{}{}'.format(el, val) for el, val in sorted(self.constituents.items(), key=lambda t: t[0])])
        if self.charge == 0:
            repr_str = "(\'{0}\', \'{1}\')"
        else:
            repr_str = "(\'{0}\', \'{1}\', charge={2})"
        return str(self.__class__.__name__)+repr_str.format(self.name.upper(), species_constituents, self.charge)

    def __hash__(self):
        return hash(self.name)


class StateVariable(Symbol):
    """
    State variables are symbols with built-in assumptions of being real.
    """
    def __new__(cls, name, *args, **assumptions):
        return Symbol.__new__(cls, name.upper(), real=True, **assumptions)

class SiteFraction(StateVariable):
    """
    Site fractions are symbols with built-in assumptions of being real
    and nonnegative. The constructor handles formatting of the name.
    """
    def __new__(cls, phase_name, subl_index, species): #pylint: disable=W0221
        varname = phase_name + str(subl_index) + Species(species).escaped_name
        #pylint: disable=E1121
        new_self = StateVariable.__new__(cls, varname, nonnegative=True)
        new_self.phase_name = phase_name.upper()
        new_self.sublattice_index = subl_index
        new_self.species = Species(species)
        return new_self

    def __getnewargs__(self):
        return self.phase_name, self.sublattice_index, self.species

    def _latex(self, printer=None):
        "LaTeX representation."
        #pylint: disable=E1101
<<<<<<< HEAD
        return 'y^{'+self.phase_name.replace('_', '-') + \
            '}_{'+str(self.sublattice_index)+'},_{'+self.species.escaped_name+'}'
=======
        return 'y^{\mathrm{'+self.phase_name.replace('_', '-') + \
            '}}_{'+str(self.sublattice_index)+',\mathrm{'+self.species.escaped_name+'}}'
>>>>>>> 74d89171

    def __str__(self):
        "String representation."
        #pylint: disable=E1101
        return 'Y(%s,%d,%s)' % \
            (self.phase_name, self.sublattice_index, self.species.escaped_name)

class PhaseFraction(StateVariable):
    """
    Phase fractions are symbols with built-in assumptions of being real
    and nonnegative. The constructor handles formatting of the name.
    """
    def __new__(cls, phase_name, multiplicity): #pylint: disable=W0221
        varname = phase_name + str(multiplicity)
        #pylint: disable=E1121
        new_self = StateVariable.__new__(cls, varname, nonnegative=True)
        new_self.phase_name = phase_name.upper()
        new_self.multiplicity = multiplicity
        return new_self

    def __getnewargs__(self):
        return self.phase_name, self.multiplicity

    def _latex(self, printer=None):
        "LaTeX representation."
        #pylint: disable=E1101
        return 'f^{'+self.phase_name.replace('_', '-') + \
            '}_{'+str(self.multiplicity)+'}'

class Composition(StateVariable):
    """
    Compositions are symbols with built-in assumptions of being real
    and nonnegative.
    """
    def __new__(cls, *args): #pylint: disable=W0221
        new_self = None
        varname = None
        phase_name = None
        species = None
        if len(args) == 1:
            # this is an overall composition variable
            species = Species(args[0])
            varname = 'X_' + species.escaped_name.upper()
        elif len(args) == 2:
            # this is a phase-specific composition variable
            phase_name = args[0].upper()
            species = Species(args[1])
            varname = 'X_' + phase_name + '_' + species.escaped_name.upper()
        else:
            # not defined
            raise ValueError('Composition not defined for args: '+args)

        #pylint: disable=E1121
        new_self = StateVariable.__new__(cls, varname, nonnegative=True)
        new_self.phase_name = phase_name
        new_self.species = species
        return new_self

    def __getnewargs__(self):
        if self.phase_name is not None:
            return self.phase_name, self.species
        else:
            return self.species,

    def _latex(self, printer=None):
        "LaTeX representation."
        #pylint: disable=E1101
        if self.phase_name:
            return 'x^{'+self.phase_name.replace('_', '-') + \
                '}_{'+self.species.escaped_name+'}'
        else:
            return 'x_{'+self.species.escaped_name+'}'

class ChemicalPotential(StateVariable):
    """
    Chemical potentials are symbols with built-in assumptions of being real.
    """
    def __new__(cls, species, **assumptions):
        species = Species(species)
        varname = 'MU_' + species.escaped_name.upper()
        new_self = StateVariable.__new__(cls, varname, **assumptions)
        new_self.species = species
        return new_self

    def __getnewargs__(self):
        return self.species,

    def _latex(self, printer=None):
        "LaTeX representation."
        return '\mu_{'+self.species.escaped_name+'}'

    def __str__(self):
        "String representation."
        return 'MU_%s' % self.species.name

temperature = T = StateVariable('T')
entropy = S = StateVariable('S')
pressure = P = StateVariable('P')
volume = V = StateVariable('V')
moles = N = StateVariable('N')
site_fraction = Y = SiteFraction
X = Composition
MU = ChemicalPotential
si_gas_constant = R = Float(8.3145) # ideal gas constant

CONDITIONS_REQUIRING_HESSIANS = {ChemicalPotential, PhaseFraction}<|MERGE_RESOLUTION|>--- conflicted
+++ resolved
@@ -141,13 +141,8 @@
     def _latex(self, printer=None):
         "LaTeX representation."
         #pylint: disable=E1101
-<<<<<<< HEAD
-        return 'y^{'+self.phase_name.replace('_', '-') + \
-            '}_{'+str(self.sublattice_index)+'},_{'+self.species.escaped_name+'}'
-=======
         return 'y^{\mathrm{'+self.phase_name.replace('_', '-') + \
             '}}_{'+str(self.sublattice_index)+',\mathrm{'+self.species.escaped_name+'}}'
->>>>>>> 74d89171
 
     def __str__(self):
         "String representation."
